--- conflicted
+++ resolved
@@ -4,11 +4,7 @@
 
   <groupId>com.literatejava</groupId>
   <artifactId>linear-block-allocator</artifactId>
-<<<<<<< HEAD
   <version>4.3.0-SNAPSHOT</version>
-=======
-  <version>4.2.0-RC1</version>
->>>>>>> 3beb1224
   <packaging>jar</packaging>
 
   <name>Linear Block Allocator</name>
@@ -25,15 +21,11 @@
 
   <properties>
     <project.build.sourceEncoding>UTF-8</project.build.sourceEncoding>
-<<<<<<< HEAD
+
+    <!-- Runtime Compatible with Hibernate 4.0.x thru 4.3.x;  
+      -     - unit-tests require 'hibernate-testing' 4.2.x or greater,  due to some Apache commons-logging 'test' dependencies.
+     -->    
     <hibernate.version>4.3.0.Final</hibernate.version>
-=======
-
-    <!-- Full compatibility Hibernate 4.2, 4.3;  
-      -     - runtime functionality also compatible Hibernate 4.0/ 4.1,  but tests seem to be missing some Apache commons-logging 'test' dependencies absent from HB.
-     -->    
-    <hibernate.version>4.2.0.Final</hibernate.version>
->>>>>>> 3beb1224
     <!-- according to Hibernate -->
     <junit.version>4.10</junit.version>
     <log4j.version>1.2.16</log4j.version>
@@ -97,7 +89,6 @@
       <version>3.12.0.GA</version>
       <scope>test</scope>
     </dependency>
-    
   </dependencies>
 
   <profiles>
